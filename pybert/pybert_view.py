"""
Default view definition for PyBERT class.

Original author: David Banas <capn.freako@gmail.com>
Original date:   August 24, 2014 (Copied from `pybert.py', as part of a major code cleanup.)

Copyright (c) 2014 David Banas; all rights reserved World wide.
"""

from traitsui.api            import View, Item, Group, VGroup, HGroup, Action, Handler, DefaultOverride, CheckListEditor, StatusItem
<<<<<<< HEAD
from enthought.enable.component_editor import ComponentEditor
import time
import numpy as np
=======
from enable.component_editor import ComponentEditor
>>>>>>> ebeef2c5

from pybert_cntrl            import my_run_sweeps

class MyHandler(Handler):
    """This handler is instantiated by the View and handles user button clicks."""

    def do_run_simulation(self, info):
        my_run_sweeps(info.object)

run_simulation = Action(name="Run",     action="do_run_simulation")
    
# Main window layout definition.
traits_view = View(
    Group(
        VGroup(
            HGroup(
                HGroup(
                    VGroup(
                        Item(name='bit_rate',    label='Bit Rate (Gbps)',  tooltip="bit rate", show_label=True, enabled_when='True'),
                        #editor=DefaultOverride(mode='spinner'), width=0.5, style='readonly', format_str="%+06.3f"
                        Item(name='nbits',       label='Nbits',    tooltip="# of bits to run", ),
                        Item(name='nspb',        label='Nspb',     tooltip="# of samples per bit", ),
                        Item(name='pattern_len', label='PatLen',   tooltip="length of random pattern to use to construct bit stream", ),
                        Item(name='eye_bits',    label='EyeBits',  tooltip="# of bits to use to form eye diagrams", ),
                        Item(name='mod_type',    label='Modulation', tooltip="line signalling/modulation scheme",
                                                                    editor=CheckListEditor(values=[(0, 'NRZ'), (1, 'Duo-binary'), (2, 'PAM-4'),])),
                    ),
                    VGroup(
                        Item(name='do_sweep',    label='Do Sweep',    tooltip="Run parameter sweeps.", ),
                        Item(name='sweep_aves',  label='SweepAves',   tooltip="# of trials, per sweep, for averaging.", enabled_when='do_sweep == True'),
                        Item(name='vod',         label='Vod (V)',     tooltip="Tx output voltage into matched load", ),
                        Item(name='rn',          label='Rn (V)',      tooltip="standard deviation of random noise", ),
                        Item(name='pn_mag',      label='Pn (V)',      tooltip="peak magnitude of periodic noise", ),
                        Item(name='pn_freq',     label='f(Pn) (MHz)', tooltip="frequency of periodic noise", ),
                    ),
                    label='Simulation Control', show_border=True,
                ),
                HGroup(
                    VGroup(
                        Item(name='use_ch_file', label='fromFile', tooltip='Select channel impulse response from file.', ),
                        Item(name='ch_file', label='Filename',    enabled_when='use_ch_file == True'),
                        Item(name='Theta0',  label='Loss Tan.',   enabled_when='use_ch_file == False', tooltip="dielectric loss tangent", ),
                        Item(name='Z0',      label='Z0 (Ohms)',   enabled_when='use_ch_file == False', tooltip="characteristic differential impedance", ),
                        Item(name='v0',      label='v_rel (c)',   enabled_when='use_ch_file == False', tooltip="normalized propagation velocity", ),
                        Item(name='l_ch',    label='Length (m)',  enabled_when='use_ch_file == False', tooltip="interconnect length", ),
                    ),
                    VGroup(
                        Item(name='rs',      label='Tx_Rs (Ohms)',   enabled_when='use_ch_file == False', tooltip="Tx differential source impedance", ),
                        Item(name='cout',    label='Tx_Cout (pF)',   enabled_when='use_ch_file == False', tooltip="Tx parasitic output capacitance (each pin)", ),
                        Item(name='rin',     label='Rx_Rin (Ohms)',  enabled_when='use_ch_file == False', tooltip="Rx differential input impedance", ),
                        Item(name='cin',     label='Rx_Cin (pF)',    enabled_when='use_ch_file == False', tooltip="Rx parasitic input capacitance (each pin)", ),
                        Item(name='cac',     label='Rx_Cac (uF)',    enabled_when='use_ch_file == False', tooltip="Rx a.c. coupling capacitance (each pin)", ),
                    ),
                    label='Channel Parameters', show_border=True,
                ),
            ),
            HGroup(
                VGroup(
                    HGroup(
                        Item(name='pretap',       label='Pre-tap',    tooltip="pre-cursor tap weight", ),
                        Item(name='pretap_sweep', label='SweepTo',    tooltip="Perform automated parameter sweep."),
                        Item(name='pretap_final', show_label=False,   tooltip="final pretap value",                 enabled_when='pretap_sweep == True'),
                        Item(name='pretap_steps', label='# of Steps', tooltip="number of pretap steps",             enabled_when='pretap_sweep == True'),
                    ),
                    HGroup(
                        Item(name='posttap',       label='Post-tap',   tooltip="post-cursor tap weight", ),
                        Item(name='posttap_sweep', label='SweepTo',    tooltip="Perform automated parameter sweep."),
                        Item(name='posttap_final', show_label=False,   tooltip="final posttap value",                 enabled_when='posttap_sweep == True'),
                        Item(name='posttap_steps', label='# of Steps', tooltip="number of posttap steps",             enabled_when='posttap_sweep == True'),
                    ),
                    HGroup(
                        Item(name='posttap2',       label='Post-tap2',  tooltip="2nd post-cursor tap weight", ),
                        Item(name='posttap2_sweep', label='SweepTo',    tooltip="Perform automated parameter sweep."),
                        Item(name='posttap2_final', show_label=False,   tooltip="final value",                 enabled_when='posttap_sweep == True'),
                        Item(name='posttap2_steps', label='# of Steps', tooltip="number of steps",             enabled_when='posttap_sweep == True'),
                    ),
                    HGroup(
                        Item(name='posttap3',       label='Post-tap3',  tooltip="3rd post-cursor tap weight", ),
                        Item(name='posttap3_sweep', label='SweepTo',    tooltip="Perform automated parameter sweep."),
                        Item(name='posttap3_final', show_label=False,   tooltip="final value",                 enabled_when='posttap_sweep == True'),
                        Item(name='posttap3_steps', label='# of Steps', tooltip="number of steps",             enabled_when='posttap_sweep == True'),
                    ),
                    label='Tx Equalization', show_border=True,
                ),
                HGroup(
                    VGroup(
                        Item(name='peak_freq', label='CTLE fp (GHz)',        tooltip="CTLE peaking frequency (GHz)", ),
                        Item(name='peak_mag',  label='CTLE boost (dB)',      tooltip="CTLE peaking magnitude (dB)", ),
                        Item(name='rx_bw',     label='Bandwidth (GHz)',      tooltip="unequalized signal path bandwidth (GHz).", ),
                    ),
                    VGroup(
                        Item(name='use_agc',   label='Use AGC',              tooltip="Include automatic gain control.", ),
                        Item(name='use_dfe',   label='Use DFE',              tooltip="Include DFE in simulation.", ),
                        Item(name='sum_ideal', label='Ideal DFE',            tooltip="Use ideal DFE. (performance boost)", ),
                    ),
                    label='Rx Equalization', show_border=True,
                ),
            ),
            HGroup(
                VGroup(
                    Item(name='delta_t',      label='Delta-t (ps)',  tooltip="magnitude of CDR proportional branch", ),
                    Item(name='alpha',        label='Alpha',         tooltip="relative magnitude of CDR integral branch", ),
                    Item(name='n_lock_ave',   label='Lock Nave.',    tooltip="# of UI estimates to average, when determining lock", ),
                    Item(name='rel_lock_tol', label='Lock Tol.',     tooltip="relative tolerance for determining lock", ),
                    Item(name='lock_sustain', label='Lock Sus.',     tooltip="length of lock determining hysteresis vector", ),
                    label='CDR Parameters', show_border=True,
                ),
                VGroup(
                    Item(name='gain',            label='Gain',   tooltip="error feedback gain", ),
                    Item(name='n_taps',          label='Taps',   tooltip="# of taps", ),
                    Item(name='decision_scaler', label='Level',  tooltip="target output magnitude", ),
                    Item(name='n_ave',           label='Nave.',  tooltip="# of CDR adaptations per DFE adaptation", ),
                    Item(name='sum_bw',    label='BW (GHz)', tooltip="summing node bandwidth", ),
                    label='DFE Parameters', show_border=True,
                ),
                VGroup(
                    Item(name='thresh',          label='Pj Thresh.',   tooltip="Threshold for identifying periodic jitter spectral elements. (sigma)", ),
                    label='Analysis Parameters', show_border=True,
                ),
            ),
            label = 'Config.', id = 'config',
        ),
        Group(
            Item('plots_dfe', editor=ComponentEditor(), show_label=False,),
            label = 'DFE', id = 'plots_dfe'
        ),
        VGroup(
            HGroup(
                VGroup(
                    Item(name='pretap_tune',    label='Pre-tap',              tooltip="pre-cursor tap weight", ),
                    Item(name='posttap_tune',   label='Post-tap',             tooltip="post-cursor tap weight", ),
                    Item(name='posttap2_tune',  label='Post-tap2',            tooltip="2nd post-cursor tap weight", ),
                    Item(name='posttap3_tune',  label='Post-tap3',            tooltip="3rd post-cursor tap weight", ),
                    label='Tx Equalization', show_border=True,
                ),
                VGroup(
                    Item(name='peak_freq_tune', label='CTLE fp (GHz)',        tooltip="CTLE peaking frequency (GHz)", ),
                    Item(name='peak_mag_tune',  label='CTLE boost (dB)',      tooltip="CTLE peaking magnitude (dB)", ),
                    Item(name='rx_bw_tune',     label='Bandwidth (GHz)',      tooltip="unequalized signal path bandwidth (GHz).", ),
                    Item(label="Note: Only peaking magnitude will be optimized; please, set peak frequency and bandwidth appropriately."),
                    label = 'Rx Equalization', show_border = True, 
                ),
                VGroup(
                    Item(name='ideal_type',     label='Ideal Response Type',   tooltip="Ideal impulse response type.",
                                                editor=CheckListEditor(values=[(0, 'Impulse'), (1, 'Sinc'), (2, 'Raised Cosine'),])),
                    Item(name='pulse_tune',     label='Use Pulse Response',   tooltip="Use pulse response, as opposed to impulse response, to tune equalization.", ),
                    Item(name='rel_opt',        label='Rel. Opt.',            tooltip="Relative optimization metric.", ),
                    Item(name='max_iter',       label='Max. Iterations',      tooltip="Maximum number of iterations to allow, during optimization.", ),
                    label = 'Tuning Options', show_border = True,
                ),
            ),
            Item('plot_h_tune', editor=ComponentEditor(), show_label=False,),
            HGroup(
                Item('btn_rst_eq',  show_label=False, tooltip="Reset all values to those on the 'Config.' tab.",),
                Item('btn_save_eq', show_label=False, tooltip="Store all values to 'Config.' tab.",),
                Item('btn_opt_tx',  show_label=False, tooltip="Run Tx tap weight optimization.",),
                Item('btn_opt_rx',  show_label=False, tooltip="Run Rx CTLE optimization.",),
            ),
            label = 'EQ Tune', id = 'eq_tune',
        ),
        Group(
            Item('plots_h', editor=ComponentEditor(), show_label=False,),
            label = 'Impulses', id = 'plots_h'
        ),
        Group(
            Item('plots_s', editor=ComponentEditor(), show_label=False,),
            label = 'Steps', id = 'plots_s'
        ),
        Group(
            Item('plots_p', editor=ComponentEditor(), show_label=False,),
            label = 'Pulses', id = 'plots_p'
        ),
        Group(
            Item('plots_H', editor=ComponentEditor(), show_label=False,),
            label = 'Freq. Resp.', id = 'plots_H'
        ),
        Group(
            Item('plots_out', editor=ComponentEditor(), show_label=False,),
            label = 'Outputs', id = 'plots_out'
        ),
        Group(
            Item('plots_eye', editor=ComponentEditor(), show_label=False,),
            label = 'Eyes', id = 'plots_eye'
        ),
        Group(
            Item('plots_jitter_dist', editor=ComponentEditor(), show_label=False,),
            label = 'Jitter Dist.', id = 'plots_jitter_dist'
        ),
        Group(
            Item('plots_jitter_spec', editor=ComponentEditor(), show_label=False,),
            label = 'Jitter Spec.', id = 'plots_jitter_spec'
        ),
        Group(
            Item('plots_bathtub', editor=ComponentEditor(), show_label=False,),
            label = 'Bathtubs', id = 'plots_bathtub'
        ),
        Group(
            Item('jitter_info', style='readonly', show_label=False),
            label = 'Jitter Info'
        ),
        Group(
            Item('sweep_info', style='readonly', show_label=False),
            label = 'Sweep Info'
        ),
        Group(
            Item('ident', style='readonly', show_label=False),
            Item('perf_info', style='readonly', show_label=False),
            label = 'About'
        ),
        Group(
            Item('instructions', style='readonly', show_label=False),
            label = 'Help'
        ),
        layout = 'tabbed', springy = True, id = 'tabs',
    ),
    resizable = True,
    handler = MyHandler(),
    buttons = [run_simulation, "OK"],
    statusbar = "status_str",
    title='PyBERT',
    width=1200, height=800
)
<|MERGE_RESOLUTION|>--- conflicted
+++ resolved
@@ -8,13 +8,7 @@
 """
 
 from traitsui.api            import View, Item, Group, VGroup, HGroup, Action, Handler, DefaultOverride, CheckListEditor, StatusItem
-<<<<<<< HEAD
-from enthought.enable.component_editor import ComponentEditor
-import time
-import numpy as np
-=======
 from enable.component_editor import ComponentEditor
->>>>>>> ebeef2c5
 
 from pybert_cntrl            import my_run_sweeps
 
@@ -144,25 +138,25 @@
         VGroup(
             HGroup(
                 VGroup(
-                    Item(name='pretap_tune',    label='Pre-tap',              tooltip="pre-cursor tap weight", ),
-                    Item(name='posttap_tune',   label='Post-tap',             tooltip="post-cursor tap weight", ),
-                    Item(name='posttap2_tune',  label='Post-tap2',            tooltip="2nd post-cursor tap weight", ),
-                    Item(name='posttap3_tune',  label='Post-tap3',            tooltip="3rd post-cursor tap weight", ),
+                    Item(name='pretap_tune',    label='Pre-tap',              format_str='%7.4f', tooltip="pre-cursor tap weight", ),
+                    Item(name='posttap_tune',   label='Post-tap',             format_str='%7.4f', tooltip="post-cursor tap weight", ),
+                    Item(name='posttap2_tune',  label='Post-tap2',            format_str='%7.4f', tooltip="2nd post-cursor tap weight", ),
+                    Item(name='posttap3_tune',  label='Post-tap3',            format_str='%7.4f', tooltip="3rd post-cursor tap weight", ),
                     label='Tx Equalization', show_border=True,
                 ),
                 VGroup(
-                    Item(name='peak_freq_tune', label='CTLE fp (GHz)',        tooltip="CTLE peaking frequency (GHz)", ),
-                    Item(name='peak_mag_tune',  label='CTLE boost (dB)',      tooltip="CTLE peaking magnitude (dB)", ),
-                    Item(name='rx_bw_tune',     label='Bandwidth (GHz)',      tooltip="unequalized signal path bandwidth (GHz).", ),
-                    Item(label="Note: Only peaking magnitude will be optimized; please, set peak frequency and bandwidth appropriately."),
+                    Item(name='peak_freq_tune', label='CTLE fp (GHz)',                            tooltip="CTLE peaking frequency (GHz)", ),
+                    Item(name='peak_mag_tune',  label='CTLE boost (dB)',      format_str='%7.4f', tooltip="CTLE peaking magnitude (dB)", ),
+                    Item(name='rx_bw_tune',     label='Bandwidth (GHz)',                          tooltip="unequalized signal path bandwidth (GHz).", ),
+                    Item(label="Note: Only peaking magnitude will be optimized;\nplease, set peak frequency and bandwidth appropriately."),
                     label = 'Rx Equalization', show_border = True, 
                 ),
                 VGroup(
-                    Item(name='ideal_type',     label='Ideal Response Type',   tooltip="Ideal impulse response type.",
+                    Item(name='ideal_type',     label='Ideal Response Type',                      tooltip="Ideal impulse response type.",
                                                 editor=CheckListEditor(values=[(0, 'Impulse'), (1, 'Sinc'), (2, 'Raised Cosine'),])),
-                    Item(name='pulse_tune',     label='Use Pulse Response',   tooltip="Use pulse response, as opposed to impulse response, to tune equalization.", ),
-                    Item(name='rel_opt',        label='Rel. Opt.',            tooltip="Relative optimization metric.", ),
-                    Item(name='max_iter',       label='Max. Iterations',      tooltip="Maximum number of iterations to allow, during optimization.", ),
+                    Item(name='pulse_tune',     label='Use Pulse Response',                       tooltip="Use pulse response, as opposed to impulse response, to tune equalization.", ),
+                    Item(name='rel_opt',        label='Rel. Opt.',            format_str='%7.4f', tooltip="Relative optimization metric.", ),
+                    Item(name='max_iter',       label='Max. Iterations',                          tooltip="Maximum number of iterations to allow, during optimization.", ),
                     label = 'Tuning Options', show_border = True,
                 ),
             ),
